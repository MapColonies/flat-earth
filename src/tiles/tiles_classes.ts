import {BoundingBox} from '../classes';
import {Zoom} from '../types';

/**
 * An interface for a well known scale set. {link https://docs.opengeospatial.org/is/17-083r2/17-083r2.html#56|OGC spec}
 */
export class ScaleSet {
  identifier: string;
  scaleDenominators: Map<Zoom, number>;
  constructor(identifier: string, scaleDenominators: Map<Zoom, number>) {
    this.identifier = identifier;
    this.scaleDenominators = scaleDenominators;
  }
}

/**
 * An interface for a coordinate reference system (CRS)
 */
export class CoordinateReferenceSystem {
  // partially implemented, currently unused
  identifier: string;
  name: string;
  constructor(identifier: string, name: string) {
    this.identifier = identifier;
    this.name = name;
  }
}

/**
 * An interface for an oblate ellipsoid
 */
export class Ellipsoid {
  name: string;
  semiMajorAxis: number;
  inverseFlattening: number;
  constructor(name: string, semiMajorAxis: number, inverseFlattening: number) {
    this.name = name;
    this.semiMajorAxis = semiMajorAxis;
    this.inverseFlattening = inverseFlattening;
  }
}

/**
 * An interface for a tile that supports a metatile definition
 */
export class Tile {
  x: number;
  y: number;
  z: number;
  metatile?: number;
  constructor(x: number, y: number, z: number, metatile?: number) {
    this.x = x;
    this.y = y;
    this.z = z;
    this.metatile = metatile;
  }
}

/**
 * A class for a two-dimensional tile grid. See `TileMatrixSet2D` in {@link https://docs.opengeospatial.org/is/17-083r2/17-083r2.html#15|OGC spec}
 */
export class TileGrid {
  identifier: string;
  title: string;
  abstract?: string;
  keywords?: string;
  boundingBox: BoundingBox;
  supportedCRS: CoordinateReferenceSystem; // Currently unused
  wellKnownScaleSet: ScaleSet; // Currently at least one must be given
  numberOfMinLevelTilesX: number;
  numberOfMinLevelTilesY: number;
  tileWidth: number;
  tileHeight: number;
  constructor(
    identifier: string,
    title: string,
    boundingBox: BoundingBox,
    supportedCRS: CoordinateReferenceSystem,
    wellKnownScaleSet: ScaleSet,
    numberOfMinLevelTilesX: number,
    numberOfMinLevelTilesY: number,
    tileWidth: number,
    tileHeight: number,
    abstract?: string,
    keywords?: string
  ) {
    this.identifier = identifier;
    this.title = title;
    this.boundingBox = boundingBox;
    this.supportedCRS = supportedCRS;
    this.wellKnownScaleSet = wellKnownScaleSet;
    this.numberOfMinLevelTilesX = numberOfMinLevelTilesX;
    this.numberOfMinLevelTilesY = numberOfMinLevelTilesY;
    this.tileWidth = tileWidth;
    this.tileHeight = tileHeight;
    this.abstract = abstract;
    this.keywords = keywords;
  }
}

export class TileRange {
<<<<<<< HEAD
  minX: number;
  minY: number;
  maxX: number;
  maxY: number;
  zoom: number;
  metatile: number;
  constructor(
    minX: number,
    minY: number,
    maxX: number,
    maxY: number,
    zoom: number,
    metatile = 1
  ) {
    this.minX = minX;
    this.minY = minY;
    this.maxX = maxX;
    this.maxY = maxY;
    this.zoom = zoom;
    this.metatile = metatile;
  }

  *tileGenerator() {
    if (this.minX === this.maxX && this.minY === this.maxY) {
      yield new Tile(this.minX, this.minY, this.zoom, this.metatile);
      return;
    }
=======
  constructor(
    public minX: number,
    public minY: number,
    public maxX: number,
    public maxY: number,
    public zoom: number,
    public metatile = 1
  ) {}

  *tileGenerator() {
>>>>>>> bbb407be
    for (let y = this.minY; y <= this.maxY; y++) {
      for (let x = this.minX; x <= this.maxX; x++) {
        yield new Tile(x, y, this.zoom, this.metatile);
      }
    }
  }

  tiles(): Tile[] {
    const tilesGenerator = this.tileGenerator();
    const tiles = [];
    for (const tile of tilesGenerator) {
      tiles.push(tile);
    }
    return tiles;
  }
}

export enum TileIntersectionType {
  FULL = 'FULL',
  PARTIAL = 'PARTIAL',
  NONE = 'NONE',
}<|MERGE_RESOLUTION|>--- conflicted
+++ resolved
@@ -99,35 +99,6 @@
 }
 
 export class TileRange {
-<<<<<<< HEAD
-  minX: number;
-  minY: number;
-  maxX: number;
-  maxY: number;
-  zoom: number;
-  metatile: number;
-  constructor(
-    minX: number,
-    minY: number,
-    maxX: number,
-    maxY: number,
-    zoom: number,
-    metatile = 1
-  ) {
-    this.minX = minX;
-    this.minY = minY;
-    this.maxX = maxX;
-    this.maxY = maxY;
-    this.zoom = zoom;
-    this.metatile = metatile;
-  }
-
-  *tileGenerator() {
-    if (this.minX === this.maxX && this.minY === this.maxY) {
-      yield new Tile(this.minX, this.minY, this.zoom, this.metatile);
-      return;
-    }
-=======
   constructor(
     public minX: number,
     public minY: number,
@@ -138,7 +109,6 @@
   ) {}
 
   *tileGenerator() {
->>>>>>> bbb407be
     for (let y = this.minY; y <= this.maxY; y++) {
       for (let x = this.minX; x <= this.maxX; x++) {
         yield new Tile(x, y, this.zoom, this.metatile);
