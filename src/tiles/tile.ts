import { encodeToJSON } from '../crs/crs';
import { BoundingBox } from '../geometries/boundingBox';
import { Point } from '../geometries/point';
import { clampBBoxToBBox } from '../geometries/utilities';
import type { ArrayElement } from '../types';
import { validateMetatile, validateTileMatrixIdByTileMatrixSet } from '../validations/validations';
import type { TileMatrixSet } from './tileMatrixSet';
import { TileRange } from './tileRange';
<<<<<<< HEAD
=======
import { tileIndexToPosition, tileMatrixToBBox } from './tiles';
>>>>>>> 9a52f30a
import type { TileIndex } from './types';
import { positionToTileIndex, tileEffectiveHeight, tileEffectiveWidth, tileMatrixToBBox } from './utilities';

/**
 * Tile class that supports a metatile definition
 */
export class Tile<T extends TileMatrixSet> {
  private readonly tileMatrix: ArrayElement<T['tileMatrices']>;

  /**
   * Tile constructor
   * @param tileIndex tile index
   * @param tileMatrixSet tile matrix set
   * @param metatile size of a metatile
   */
  public constructor(
    public readonly tileIndex: TileIndex<T>,
    private readonly tileMatrixSet: T,
    public readonly metatile = 1
  ) {
    const { col, row, tileMatrixId } = tileIndex;
    validateMetatile(metatile);
    // validateTileMatrixSet(tileMatrixSet); // TODO: missing implementation
    validateTileMatrixIdByTileMatrixSet(tileMatrixId, tileMatrixSet);

    const tileMatrix = tileMatrixSet.getTileMatrix(tileMatrixId);
    if (!tileMatrix) {
      throw new Error('tile matrix id is not part of the given tile matrix set');
    }

    if (col < 0 || row < 0 || col >= Math.ceil(tileMatrix.matrixWidth / metatile) || row >= Math.ceil(tileMatrix.matrixHeight / metatile)) {
      throw new RangeError('tile indices must be non-negative integers larger than 0 and less than tile matrix size (considering metatile size)');
    }

    this.tileMatrix = tileMatrix;
  }

  /**
   * Calculates a bounding box of a tile
   * @param clamp a boolean whether to clamp the calculated bounding box to the tile matrix's bounding box
   * @returns bounding box of the tile
   */
  public toBoundingBox(clamp = true): BoundingBox {
<<<<<<< HEAD
    const {
      coordinates: [east, north],
    } = this.toPoint();
    const tileBBox = tileMatrixToBBox({ ...this.tileMatrix, pointOfOrigin: [east, north] }, this.metatile, this.metatile);
    return new BoundingBox({
      bbox: clamp ? clampBBoxToBBox(tileBBox, tileMatrixToBBox(this.tileMatrix)) : tileBBox,
      coordRefSys: encodeToJSON(this.tileMatrixSet.crs),
    });
=======
    const position = tileIndexToPosition(this.tileIndex, this.tileMatrixSet, this.metatile);
    const tileBBox = tileMatrixToBBox({ ...this.tileMatrix, pointOfOrigin: position }, this.metatile, this.metatile);
    const tileBoundingBox = new BoundingBox({ bbox: tileBBox, coordRefSys: encodeToJSON(this.tileMatrixSet.crs) });
    return clamp
      ? tileBoundingBox.clampToBoundingBox(
          new BoundingBox({ bbox: tileMatrixToBBox(this.tileMatrix), coordRefSys: encodeToJSON(this.tileMatrixSet.crs) })
        )
      : tileBoundingBox;
>>>>>>> 9a52f30a
  }

  /**
   * Calculates a point at tile origin
   * @returns point of the tile origin, determined by `cornerOfOrigin` property of the tile matrix
   */
  public toPoint(): Point {
    const position = tileIndexToPosition(this.tileIndex, this.tileMatrixSet, this.metatile);
    return new Point({ coordinates: position, coordRefSys: encodeToJSON(this.tileMatrixSet.crs) });
  }

  /**
   * Converts tile to a tile range in another tile matrix
   * This method will help find what tiles are needed to cover a given tile at a different tile matrix
   * @param tileMatrixId target tile matrix identifier of `tileMatrixSet`
   * @returns tile range at the given tile matrix
   */
  public toTileRange(tileMatrixId: TileIndex<T>['tileMatrixId']): TileRange<T> {
    validateTileMatrixIdByTileMatrixSet(tileMatrixId, this.tileMatrixSet);

    const tileMatrix = this.tileMatrixSet.getTileMatrix(tileMatrixId);
    if (!tileMatrix) {
      throw new Error('tile matrix id is not part of the given tile matrix set');
    }

    const { cornerOfOrigin = 'topLeft' } = tileMatrix;

    const { metatile } = this;
    const [minEast, minNorth, maxEast, maxNorth] = this.toBoundingBox(true).bBox;
    const { col: minTileCol, row: minTileRow } = positionToTileIndex(
      [minEast, cornerOfOrigin === 'topLeft' ? maxNorth : minNorth],
      this.tileMatrixSet,
      tileMatrixId,
      'none',
      metatile
    );
    const { col: maxTileCol, row: maxTileRow } = positionToTileIndex(
      [maxEast, cornerOfOrigin === 'topLeft' ? minNorth : maxNorth],
      this.tileMatrixSet,
      tileMatrixId,
      'both',
      metatile
    );

    return new TileRange(minTileCol, minTileRow, maxTileCol, maxTileRow, this.tileMatrixSet, tileMatrixId, metatile);
  }
}<|MERGE_RESOLUTION|>--- conflicted
+++ resolved
@@ -6,12 +6,8 @@
 import { validateMetatile, validateTileMatrixIdByTileMatrixSet } from '../validations/validations';
 import type { TileMatrixSet } from './tileMatrixSet';
 import { TileRange } from './tileRange';
-<<<<<<< HEAD
-=======
-import { tileIndexToPosition, tileMatrixToBBox } from './tiles';
->>>>>>> 9a52f30a
 import type { TileIndex } from './types';
-import { positionToTileIndex, tileEffectiveHeight, tileEffectiveWidth, tileMatrixToBBox } from './utilities';
+import { positionToTileIndex, tileIndexToPosition, tileMatrixToBBox } from './utilities';
 
 /**
  * Tile class that supports a metatile definition
@@ -53,7 +49,6 @@
    * @returns bounding box of the tile
    */
   public toBoundingBox(clamp = true): BoundingBox {
-<<<<<<< HEAD
     const {
       coordinates: [east, north],
     } = this.toPoint();
@@ -62,16 +57,6 @@
       bbox: clamp ? clampBBoxToBBox(tileBBox, tileMatrixToBBox(this.tileMatrix)) : tileBBox,
       coordRefSys: encodeToJSON(this.tileMatrixSet.crs),
     });
-=======
-    const position = tileIndexToPosition(this.tileIndex, this.tileMatrixSet, this.metatile);
-    const tileBBox = tileMatrixToBBox({ ...this.tileMatrix, pointOfOrigin: position }, this.metatile, this.metatile);
-    const tileBoundingBox = new BoundingBox({ bbox: tileBBox, coordRefSys: encodeToJSON(this.tileMatrixSet.crs) });
-    return clamp
-      ? tileBoundingBox.clampToBoundingBox(
-          new BoundingBox({ bbox: tileMatrixToBBox(this.tileMatrix), coordRefSys: encodeToJSON(this.tileMatrixSet.crs) })
-        )
-      : tileBoundingBox;
->>>>>>> 9a52f30a
   }
 
   /**
