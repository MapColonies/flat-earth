import {SCALE_FACTOR, TILEGRID_WORLD_CRS84} from './tiles_constants';
<<<<<<< HEAD
import {BoundingBox, Geometry, LonLat, Polygon} from '../classes';
=======
import {BoundingBox, Geometry, GeoPoint, Polygon} from '../classes';
>>>>>>> bbb407be
import {Tile, TileGrid, TileIntersectionType, TileRange} from './tiles_classes';
import {Zoom} from '../types';
import {
  validateBboxByGrid,
  validateGeoPoint,
  validateMetatile,
  validateTileByGrid,
  validateTileGrid,
<<<<<<< HEAD
  validateTileGridBoundingBox,
  validateZoomLevel,
} from '../validations/validations';
=======
  validateZoomByGrid,
} from './validations';
>>>>>>> bbb407be
import {geometryToBoundingBox} from '../converters/geometry_converters';
import {
  boundingBoxToTurfBbox,
  polygonToTurfPolygon,
} from '../converters/turf/turf_converters';
import {area as turfArea, featureCollection, intersect} from '@turf/turf';
<<<<<<< HEAD
=======
import {isEdgeOfMap} from './tile_grids';
>>>>>>> bbb407be

function clampValues(
  value: number,
  minValue: number,
  maxValue: number
): number {
  if (value < minValue) {
    return minValue;
  }

  if (value > maxValue) {
    return maxValue;
  }

  return value;
}

export function tileProjectedHeight(
  zoom: Zoom,
  referenceTileGrid: TileGrid = TILEGRID_WORLD_CRS84
): number {
  return (
    (referenceTileGrid.boundingBox.max.lat -
      referenceTileGrid.boundingBox.min.lat) /
    (referenceTileGrid.numberOfMinLevelTilesY * SCALE_FACTOR ** zoom)
  );
}

function tileProjectedWidth(zoom: Zoom, referenceTileGrid: TileGrid): number {
  return (
    (referenceTileGrid.boundingBox.max.lon -
      referenceTileGrid.boundingBox.min.lon) /
    (referenceTileGrid.numberOfMinLevelTilesX * SCALE_FACTOR ** zoom)
  );
}

/**
<<<<<<< HEAD
 * Transforms a longitude and latitude to a tile coordinates
=======
 * Transforms a longitude and latitude to a tile coordinate
>>>>>>> bbb407be
 * @param lonlat the longitude and latitude
 * @param zoom the zoom level
 * @param metatile the size of a metatile
 * @param reverseIntersectionPolicy a boolean whether to reverse the intersection policy (in cases that the location is on the edge of the tile)
 * @param referenceTileGrid a tile grid which the calculated tile belongs to
 */
function geoCoordsToTile(
  lonlat: GeoPoint,
  zoom: Zoom,
  metatile = 1,
  reverseIntersectionPolicy: boolean,
  referenceTileGrid: TileGrid = TILEGRID_WORLD_CRS84
): Tile {
  const width = tileProjectedWidth(zoom, referenceTileGrid) * metatile;
  const height = tileProjectedHeight(zoom, referenceTileGrid) * metatile;

  const tileX = (lonlat.lon - referenceTileGrid.boundingBox.min.lon) / width;
  const tileY = (referenceTileGrid.boundingBox.max.lat - lonlat.lat) / height;

<<<<<<< HEAD
  // When explicitly asked to reverse the intersection policy, (location on the edge of the tile)
  // or in cases when lon/lat is on the edge of the grid (e.g. lon = 180 lat = 90 on the WG84 grid)
  if (reverseIntersectionPolicy || edgeOfMap(lonlat, referenceTileGrid)) {
=======
  // When explicitly asked to reverse the intersection policy (location on the edge of the tile)
  // or in cases when lon/lat is on the edge of the grid (e.g. lon = 180 lat = 90 on the WG84 grid)
  if (reverseIntersectionPolicy || isEdgeOfMap(lonlat, referenceTileGrid)) {
>>>>>>> bbb407be
    const x = Math.ceil(tileX) - 1;
    const y = Math.ceil(tileY) - 1;
    return new Tile(x, y, zoom, metatile);
  } else {
    const x = Math.floor(tileX);
    const y = Math.floor(tileY);
    return new Tile(x, y, zoom, metatile);
  }
<<<<<<< HEAD
}

/**
 * Check if the given location is on the edge of the tile grid
 * @param lonlat
 * @param referenceTileGrid
 */
function edgeOfMap(lonlat: LonLat, referenceTileGrid: TileGrid): boolean {
  return (
    lonlat.lon === referenceTileGrid.boundingBox.max.lon ||
    lonlat.lat === referenceTileGrid.boundingBox.min.lat
  );
=======
>>>>>>> bbb407be
}

/**
 * Creates a generator function which calculates a tile within a bounding box
 * @param bbox the bounding box
 * @param zoom the zoom level
 * @param metatile the size of a metatile
 * @param referenceTileGrid a tile grid which the calculated tile belongs to
 * @returns generator function which calculates tiles within the `bbox`
 */
export function boundingBoxToTileRange(
  bbox: BoundingBox,
  zoom: Zoom,
  metatile = 1,
  referenceTileGrid: TileGrid = TILEGRID_WORLD_CRS84
): TileRange {
  validateMetatile(metatile);
  validateTileGrid(referenceTileGrid);
  validateBboxByGrid(bbox, referenceTileGrid);
  validateZoomByGrid(zoom, referenceTileGrid);

  const firstTile = geoCoordsToTile(
<<<<<<< HEAD
    new LonLat(bbox.min.lon, bbox.max.lat),
=======
    new GeoPoint(bbox.min.lon, bbox.max.lat),
>>>>>>> bbb407be
    zoom,
    metatile,
    false,
    referenceTileGrid
  );
  const lastTile = geoCoordsToTile(
<<<<<<< HEAD
    new LonLat(bbox.max.lon, bbox.min.lat),
=======
    new GeoPoint(bbox.max.lon, bbox.min.lat),
>>>>>>> bbb407be
    zoom,
    metatile,
    true,
    referenceTileGrid
  );

  return new TileRange(
    firstTile.x,
    firstTile.y,
    lastTile.x,
    lastTile.y,
    zoom,
    metatile
  );
}

/**
 * Calculates the matching zoom level between tile grids
 * @param zoom the zoom level
 * @param referenceTileGrid a source tile grid
 * @param targetTileGrid a target tile grid
 * @throws Error when there is no matching scales for equivalent zooms
 * @returns a matching zoom level
 */
export function zoomShift(
  zoom: Zoom,
  referenceTileGrid: TileGrid,
  targetTileGrid: TileGrid
): Zoom {
  validateTileGrid(referenceTileGrid);
  validateTileGrid(targetTileGrid);
  validateZoomByGrid(zoom, referenceTileGrid);

  const scale = referenceTileGrid.wellKnownScaleSet.scaleDenominators.get(zoom);
  if (scale === undefined) {
    // the value is validated before so this should be unreachable
    throw new Error('zoom level is not part of the given well known scale set');
  }

  let matchingZoom: Zoom | undefined;
  for (const [targetZoom, targetScaleDenominator] of targetTileGrid
    .wellKnownScaleSet.scaleDenominators) {
    if (targetScaleDenominator === scale) {
      matchingZoom = targetZoom;
      break;
    }
  }

  if (matchingZoom === undefined) {
    throw new Error('no matching target scale found for the given zoom level');
  }

  return matchingZoom;
}

/**
 * Calculates a tile for a longtitude, latitude and zoom
 * @param lonlat a longtitude and latitude
 * @param zoom the zoom level
 * @param metatile the size of a metatile
 * @param referenceTileGrid a tile grid which the calculated tile belongs to
 * @returns tile within the tile grid by the input values of `lonlat` and `zoom`
 */
export function lonLatZoomToTile(
  lonlat: GeoPoint,
  zoom: Zoom,
  metatile = 1,
  referenceTileGrid: TileGrid = TILEGRID_WORLD_CRS84
): Tile {
  validateMetatile(metatile);
  validateTileGrid(referenceTileGrid);
  validateZoomByGrid(zoom, referenceTileGrid);
  validateGeoPoint(lonlat, referenceTileGrid);

  return geoCoordsToTile(lonlat, zoom, metatile, false, referenceTileGrid);
}

/**
 * Calculates a bounding box of a tile
 * @param tile the input tile
 * @param referenceTileGrid a tile grid which this tile belongs to
 * @param clamp a boolean whether to clamp the calculated bounding box to the tile grid's bounding box
 * @returns bounding box of the input `tile`
 */
export function tileToBoundingBox(
  tile: Tile,
  referenceTileGrid: TileGrid = TILEGRID_WORLD_CRS84,
  clamp = false
): BoundingBox {
  validateTileGrid(referenceTileGrid);
  validateTileByGrid(tile, referenceTileGrid);
  const metatile = tile.metatile ?? 1;

  const width = tileProjectedWidth(tile.z, referenceTileGrid) * metatile;
  const height = tileProjectedHeight(tile.z, referenceTileGrid) * metatile;

  let bbox: BoundingBox = new BoundingBox(
    referenceTileGrid.boundingBox.min.lon + tile.x * width,
    referenceTileGrid.boundingBox.max.lat - (tile.y + 1) * height,
    referenceTileGrid.boundingBox.min.lon + (tile.x + 1) * width,
    referenceTileGrid.boundingBox.max.lat - tile.y * height
  );

  if (clamp) {
    // clamp the values in cases where a metatile may extend tile bounding box beyond the bounding box
    // of the tile grid
    bbox = new BoundingBox(
      clampValues(
        bbox.min.lon,
        referenceTileGrid.boundingBox.min.lon,
        referenceTileGrid.boundingBox.max.lon
      ),
      clampValues(
        bbox.min.lat,
        referenceTileGrid.boundingBox.min.lat,
        referenceTileGrid.boundingBox.max.lat
      ),
      clampValues(
        bbox.max.lon,
        referenceTileGrid.boundingBox.min.lon,
        referenceTileGrid.boundingBox.max.lon
      ),
      clampValues(
        bbox.max.lat,
        referenceTileGrid.boundingBox.min.lat,
        referenceTileGrid.boundingBox.max.lat
      )
    );
  }

  return bbox;
}

/**
<<<<<<< HEAD
 * converts tile to tile range in a higher zoom level
 * This method will help finding what tiles are needed to cover a given tile at a different zoom level
=======
 * Converts tile to tile range in a higher zoom level
 * This method will help find what tiles are needed to cover a given tile at a different zoom level
>>>>>>> bbb407be
 * @param tile
 * @param zoom target tile range zoom
 * @returns the first tile of the tile range and the last tile of the tile range
 */
export function tileToTileRange(tile: Tile, zoom: Zoom): TileRange {
  if (zoom < tile.z) {
    throw new Error(
      `Target zoom level ${zoom} must be higher or equal to the tile's zoom level ${tile.z}`
    );
  }
  const dz = zoom - tile.z;
  const scaleFactor = Math.pow(2, dz);
  const minX = tile.x * scaleFactor;
  const minY = tile.y * scaleFactor;
  const maxX = (tile.x + 1) * scaleFactor - 1;
  const maxY = (tile.y + 1) * scaleFactor - 1;
  return new TileRange(minX, minY, maxX, maxY, zoom);
}

/**
 * rounds bbox to grid
 * @param boundingBox
 * @param zoom target tiles grid zoom level
 * @param referenceTileGrid
 * @returns bbox that contains the original bbox and match tile grid lines
 */
export function expandBBoxToTileGrid(
  boundingBox: BoundingBox,
  zoom: Zoom,
  referenceTileGrid: TileGrid = TILEGRID_WORLD_CRS84
): BoundingBox {
<<<<<<< HEAD
  const minPoint = snapMinPointToGrid(boundingBox.min, zoom, referenceTileGrid);
  const maxPoint = snapMaxPointToGrid(boundingBox.max, zoom, referenceTileGrid);
=======
  const minPoint = snapPointToGrid(
    boundingBox.min,
    zoom,
    false,
    referenceTileGrid
  );
  const maxPoint = snapPointToGrid(
    boundingBox.max,
    zoom,
    true,
    referenceTileGrid
  );
>>>>>>> bbb407be

  return new BoundingBox(
    minPoint.lon,
    minPoint.lat,
    maxPoint.lon,
    maxPoint.lat
  );
}

<<<<<<< HEAD
function snapMinPointToGrid(
  point: LonLat,
  zoom: Zoom,
  referenceTileGrid: TileGrid = TILEGRID_WORLD_CRS84
): LonLat {
  const width = tileProjectedWidth(zoom, referenceTileGrid);
  const minLon = Math.floor(point.lon / width) * width;
  const height = tileProjectedHeight(zoom, referenceTileGrid);
  const minLat = Math.floor(point.lat / height) * height;
  return new LonLat(avoidNegativeZero(minLon), avoidNegativeZero(minLat));
}

function snapMaxPointToGrid(
  point: LonLat,
  zoom: Zoom,
  referenceTileGrid: TileGrid = TILEGRID_WORLD_CRS84
): LonLat {
  const width = tileProjectedWidth(zoom, referenceTileGrid);
  const maxLon = Math.ceil(point.lon / width) * width;
  const height = tileProjectedHeight(zoom, referenceTileGrid);
  const maxLat = Math.ceil(point.lat / height) * height;
  return new LonLat(avoidNegativeZero(maxLon), avoidNegativeZero(maxLat));
=======
function snapPointToGrid(
  point: GeoPoint,
  zoom: Zoom,
  isMax: boolean,
  referenceTileGrid: TileGrid = TILEGRID_WORLD_CRS84
): GeoPoint {
  const width = tileProjectedWidth(zoom, referenceTileGrid);
  const height = tileProjectedHeight(zoom, referenceTileGrid);
  let lon, lat;

  if (isMax) {
    lon = Math.ceil(point.lon / width) * width;
    lat = Math.ceil(point.lat / height) * height;
  } else {
    lon = Math.floor(point.lon / width) * width;
    lat = Math.floor(point.lat / height) * height;
  }

  return new GeoPoint(avoidNegativeZero(lon), avoidNegativeZero(lat));
>>>>>>> bbb407be
}

function avoidNegativeZero(value: number): number {
  if (value === 0) {
    return 0;
  }

  return value;
}

/**
 * Find the minimal zoom where a bounding box can be contained in one tile
 * @param boundingBox
 * @param referenceTileGrid
 */
export function findMinimalZoom(
  boundingBox: BoundingBox,
  referenceTileGrid: TileGrid = TILEGRID_WORLD_CRS84
): Zoom {
  const dx = boundingBox.max.lon - boundingBox.min.lon;
  const dy = boundingBox.max.lat - boundingBox.min.lat;

  const minimalXZoom = Math.floor(
    Math.log2(
      (referenceTileGrid.boundingBox.max.lon -
        referenceTileGrid.boundingBox.min.lon) /
        (referenceTileGrid.numberOfMinLevelTilesX * dx)
    )
  );

  const minimalYZoom = Math.floor(
    Math.log2(
      (referenceTileGrid.boundingBox.max.lat -
        referenceTileGrid.boundingBox.min.lat) /
        (referenceTileGrid.numberOfMinLevelTilesY * dy)
    )
  );

  return Math.min(minimalXZoom, minimalYZoom);
}

/**
 * Convert a geometry to a set of tile ranges in the requested zoom level
 * @param geometry
 * @param zoom
 * @param referenceTileGrid
 */
export function geometryToTiles(
  geometry: Geometry,
  zoom: Zoom,
  referenceTileGrid: TileGrid = TILEGRID_WORLD_CRS84
): TileRange[] {
  switch (geometry.type) {
    case 'Polygon':
      return polygonToTiles(geometry as Polygon, zoom, referenceTileGrid);
    case 'BoundingBox':
      return [
        boundingBoxToTileRange(
          geometry as BoundingBox,
          zoom,
          1,
          referenceTileGrid
        ),
      ];
    default:
      throw new Error(`Unsupported geometry type: ${geometry.type}`);
  }
}

export function polygonTileIntersection(
  geometry: Polygon,
  tile: Tile,
  referenceTileGrid: TileGrid = TILEGRID_WORLD_CRS84
): TileIntersectionType {
  const turfGeometry = polygonToTurfPolygon(geometry);
  const turfBoundingBox = boundingBoxToTurfBbox(
    tileToBoundingBox(tile, referenceTileGrid)
  );
  const features = featureCollection([turfGeometry, turfBoundingBox]);
  const intersectionResult = intersect(features);
  if (intersectionResult === null) {
    return TileIntersectionType.NONE;
  } else {
    const intArea = turfArea(intersectionResult);
    const hashArea = turfArea(turfBoundingBox);
    if (intArea === hashArea) {
      return TileIntersectionType.FULL;
    }
    return TileIntersectionType.PARTIAL;
  }
}
function polygonToTiles(
  polygon: Polygon,
  zoom: Zoom,
  referenceTileGrid: TileGrid = TILEGRID_WORLD_CRS84
): TileRange[] {
  const boundingBox = geometryToBoundingBox(polygon);
  const minimalZoom = findMinimalZoom(boundingBox, referenceTileGrid);
  const tileRange = boundingBoxToTileRange(
    boundingBox,
    Math.min(minimalZoom, zoom),
    1,
    referenceTileGrid
  );
  return polygonToTileRanges(polygon, tileRange, zoom, referenceTileGrid);
}

function polygonToTileRanges(
  polygon: Polygon,
  tileRange: TileRange,
  zoom: Zoom,
  referenceTileGrid: TileGrid = TILEGRID_WORLD_CRS84
): TileRange[] {
  const tileRanges: TileRange[] = [];
  const partialTiles: Tile[] = [];
  for (const tile of tileRange.tileGenerator()) {
    const tileIntersectionType = polygonTileIntersection(polygon, tile);
    if (tileIntersectionType === TileIntersectionType.FULL) {
      tileRanges.push(tileToTileRange(tile, zoom));
    } else if (tileIntersectionType === TileIntersectionType.PARTIAL) {
      if (tile.z === zoom) {
        tileRanges.push(tileToTileRange(tile, zoom));
      } else {
        partialTiles.push(tile);
      }
    }
  }

  for (const tile of partialTiles) {
    tileRanges.push(
      ...polygonToTileRanges(
        polygon,
        tileToTileRange(tile, tile.z + 1),
        zoom,
        referenceTileGrid
      )
    );
  }

  return tileRanges;
}<|MERGE_RESOLUTION|>--- conflicted
+++ resolved
@@ -1,9 +1,5 @@
 import {SCALE_FACTOR, TILEGRID_WORLD_CRS84} from './tiles_constants';
-<<<<<<< HEAD
-import {BoundingBox, Geometry, LonLat, Polygon} from '../classes';
-=======
 import {BoundingBox, Geometry, GeoPoint, Polygon} from '../classes';
->>>>>>> bbb407be
 import {Tile, TileGrid, TileIntersectionType, TileRange} from './tiles_classes';
 import {Zoom} from '../types';
 import {
@@ -12,24 +8,15 @@
   validateMetatile,
   validateTileByGrid,
   validateTileGrid,
-<<<<<<< HEAD
-  validateTileGridBoundingBox,
-  validateZoomLevel,
+  validateZoomByGrid,
 } from '../validations/validations';
-=======
-  validateZoomByGrid,
-} from './validations';
->>>>>>> bbb407be
 import {geometryToBoundingBox} from '../converters/geometry_converters';
 import {
   boundingBoxToTurfBbox,
   polygonToTurfPolygon,
 } from '../converters/turf/turf_converters';
 import {area as turfArea, featureCollection, intersect} from '@turf/turf';
-<<<<<<< HEAD
-=======
 import {isEdgeOfMap} from './tile_grids';
->>>>>>> bbb407be
 
 function clampValues(
   value: number,
@@ -67,11 +54,7 @@
 }
 
 /**
-<<<<<<< HEAD
  * Transforms a longitude and latitude to a tile coordinates
-=======
- * Transforms a longitude and latitude to a tile coordinate
->>>>>>> bbb407be
  * @param lonlat the longitude and latitude
  * @param zoom the zoom level
  * @param metatile the size of a metatile
@@ -91,15 +74,9 @@
   const tileX = (lonlat.lon - referenceTileGrid.boundingBox.min.lon) / width;
   const tileY = (referenceTileGrid.boundingBox.max.lat - lonlat.lat) / height;
 
-<<<<<<< HEAD
-  // When explicitly asked to reverse the intersection policy, (location on the edge of the tile)
-  // or in cases when lon/lat is on the edge of the grid (e.g. lon = 180 lat = 90 on the WG84 grid)
-  if (reverseIntersectionPolicy || edgeOfMap(lonlat, referenceTileGrid)) {
-=======
   // When explicitly asked to reverse the intersection policy (location on the edge of the tile)
   // or in cases when lon/lat is on the edge of the grid (e.g. lon = 180 lat = 90 on the WG84 grid)
   if (reverseIntersectionPolicy || isEdgeOfMap(lonlat, referenceTileGrid)) {
->>>>>>> bbb407be
     const x = Math.ceil(tileX) - 1;
     const y = Math.ceil(tileY) - 1;
     return new Tile(x, y, zoom, metatile);
@@ -108,21 +85,6 @@
     const y = Math.floor(tileY);
     return new Tile(x, y, zoom, metatile);
   }
-<<<<<<< HEAD
-}
-
-/**
- * Check if the given location is on the edge of the tile grid
- * @param lonlat
- * @param referenceTileGrid
- */
-function edgeOfMap(lonlat: LonLat, referenceTileGrid: TileGrid): boolean {
-  return (
-    lonlat.lon === referenceTileGrid.boundingBox.max.lon ||
-    lonlat.lat === referenceTileGrid.boundingBox.min.lat
-  );
-=======
->>>>>>> bbb407be
 }
 
 /**
@@ -145,22 +107,14 @@
   validateZoomByGrid(zoom, referenceTileGrid);
 
   const firstTile = geoCoordsToTile(
-<<<<<<< HEAD
-    new LonLat(bbox.min.lon, bbox.max.lat),
-=======
     new GeoPoint(bbox.min.lon, bbox.max.lat),
->>>>>>> bbb407be
     zoom,
     metatile,
     false,
     referenceTileGrid
   );
   const lastTile = geoCoordsToTile(
-<<<<<<< HEAD
-    new LonLat(bbox.max.lon, bbox.min.lat),
-=======
     new GeoPoint(bbox.max.lon, bbox.min.lat),
->>>>>>> bbb407be
     zoom,
     metatile,
     true,
@@ -295,13 +249,8 @@
 }
 
 /**
-<<<<<<< HEAD
- * converts tile to tile range in a higher zoom level
- * This method will help finding what tiles are needed to cover a given tile at a different zoom level
-=======
  * Converts tile to tile range in a higher zoom level
  * This method will help find what tiles are needed to cover a given tile at a different zoom level
->>>>>>> bbb407be
  * @param tile
  * @param zoom target tile range zoom
  * @returns the first tile of the tile range and the last tile of the tile range
@@ -333,23 +282,8 @@
   zoom: Zoom,
   referenceTileGrid: TileGrid = TILEGRID_WORLD_CRS84
 ): BoundingBox {
-<<<<<<< HEAD
   const minPoint = snapMinPointToGrid(boundingBox.min, zoom, referenceTileGrid);
   const maxPoint = snapMaxPointToGrid(boundingBox.max, zoom, referenceTileGrid);
-=======
-  const minPoint = snapPointToGrid(
-    boundingBox.min,
-    zoom,
-    false,
-    referenceTileGrid
-  );
-  const maxPoint = snapPointToGrid(
-    boundingBox.max,
-    zoom,
-    true,
-    referenceTileGrid
-  );
->>>>>>> bbb407be
 
   return new BoundingBox(
     minPoint.lon,
@@ -359,50 +293,28 @@
   );
 }
 
-<<<<<<< HEAD
 function snapMinPointToGrid(
-  point: LonLat,
-  zoom: Zoom,
-  referenceTileGrid: TileGrid = TILEGRID_WORLD_CRS84
-): LonLat {
+  point: GeoPoint,
+  zoom: Zoom,
+  referenceTileGrid: TileGrid = TILEGRID_WORLD_CRS84
+): GeoPoint {
   const width = tileProjectedWidth(zoom, referenceTileGrid);
   const minLon = Math.floor(point.lon / width) * width;
   const height = tileProjectedHeight(zoom, referenceTileGrid);
   const minLat = Math.floor(point.lat / height) * height;
-  return new LonLat(avoidNegativeZero(minLon), avoidNegativeZero(minLat));
+  return new GeoPoint(avoidNegativeZero(minLon), avoidNegativeZero(minLat));
 }
 
 function snapMaxPointToGrid(
-  point: LonLat,
-  zoom: Zoom,
-  referenceTileGrid: TileGrid = TILEGRID_WORLD_CRS84
-): LonLat {
+  point: GeoPoint,
+  zoom: Zoom,
+  referenceTileGrid: TileGrid = TILEGRID_WORLD_CRS84
+): GeoPoint {
   const width = tileProjectedWidth(zoom, referenceTileGrid);
   const maxLon = Math.ceil(point.lon / width) * width;
   const height = tileProjectedHeight(zoom, referenceTileGrid);
   const maxLat = Math.ceil(point.lat / height) * height;
-  return new LonLat(avoidNegativeZero(maxLon), avoidNegativeZero(maxLat));
-=======
-function snapPointToGrid(
-  point: GeoPoint,
-  zoom: Zoom,
-  isMax: boolean,
-  referenceTileGrid: TileGrid = TILEGRID_WORLD_CRS84
-): GeoPoint {
-  const width = tileProjectedWidth(zoom, referenceTileGrid);
-  const height = tileProjectedHeight(zoom, referenceTileGrid);
-  let lon, lat;
-
-  if (isMax) {
-    lon = Math.ceil(point.lon / width) * width;
-    lat = Math.ceil(point.lat / height) * height;
-  } else {
-    lon = Math.floor(point.lon / width) * width;
-    lat = Math.floor(point.lat / height) * height;
-  }
-
-  return new GeoPoint(avoidNegativeZero(lon), avoidNegativeZero(lat));
->>>>>>> bbb407be
+  return new GeoPoint(avoidNegativeZero(maxLon), avoidNegativeZero(maxLat));
 }
 
 function avoidNegativeZero(value: number): number {
