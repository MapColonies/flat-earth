--- conflicted
+++ resolved
@@ -1,19 +1,11 @@
 import type { BBox, Position } from 'geojson';
 import type { TileMatrixSet } from '../tiles/tileMatrixSet';
 import { clampBBoxToTileMatrix, positionToTileIndex, tileEffectiveHeight, tileEffectiveWidth } from '../tiles/tiles';
-<<<<<<< HEAD
-import type { TileMatrixId, TileMatrixLimits } from '../tiles/types';
+import type { CornerOfOriginCode, TileMatrixId, TileMatrixLimits } from '../tiles/types';
+import type { ReverseIntersectionPolicy } from '../types';
 import { validateCRSByOtherCRS, validateMetatile, validateTileMatrixIdByTileMatrixSet } from '../validations/validations';
 import { Geometry } from './geometry';
-import { Point } from './point';
 import type { CoordRefSysJSON, GeoJSONBaseGeometry } from './types';
-=======
-import type { CornerOfOriginCode, TileMatrixId, TileMatrixLimits } from '../tiles/types';
-import type { CoordRefSysJSON, ReverseIntersectionPolicy } from '../types';
-import { validateCRSByOtherCRS, validateMetatile, validateTileMatrixIdByTileMatrixSet } from '../validations/validations';
-import { Geometry } from './geometry';
-import type { GeoJSONBaseGeometry } from './types';
->>>>>>> 5b3e6e68
 
 type RangeRelation = 'smaller' | 'in-range' | 'larger';
 
