# Default ignored files
/shelf/
/.idea/workspace.xml
# Editor-based HTTP Client requests
/httpRequests/
# Datasource local storage ignored files
/dataSources/
/dataSources.local.xml
/node_modules/
/.idea/
/build/
```
<<<<<<< HEAD
/flat-earth-1.0.0.tgz
=======
/*.tgz
>>>>>>> bbb407be
<|MERGE_RESOLUTION|>--- conflicted
+++ resolved
@@ -9,9 +9,4 @@
 /node_modules/
 /.idea/
 /build/
-```
-<<<<<<< HEAD
-/flat-earth-1.0.0.tgz
-=======
-/*.tgz
->>>>>>> bbb407be
+/*.tgz