--- conflicted
+++ resolved
@@ -14,11 +14,7 @@
   TILEGRID_WEB_MERCATOR,
   TILEGRID_WORLD_CRS84,
 } from '../src/tiles/tiles_constants';
-<<<<<<< HEAD
-import {BoundingBox, LonLat, Point, Polygon} from '../src/classes';
-=======
 import {BoundingBox, GeoPoint, Point, Polygon} from '../src/classes';
->>>>>>> bbb407be
 import {Tile, TileGrid, TileRange} from '../src/tiles/tiles_classes';
 import {Zoom} from '../src/types';
 
@@ -122,6 +118,7 @@
     const tileRange = boundingBoxToTileRange(bbox, zoom);
     expect(tileRange.tiles()).toEqual(expected);
   });
+
   it('should return a generator function which yields tiles inside the bounding box with negative coordinates', () => {
     const bbox: BoundingBox = new BoundingBox(-40, -40, -30, -30);
     const zoom: Zoom = 3;
@@ -129,6 +126,7 @@
     const tileRange = boundingBoxToTileRange(bbox, zoom);
     expect(tileRange.tiles()).toEqual(expected);
   });
+
   it('should return a generator function which yields tiles inside the bounding box with non default metatile', () => {
     const bbox: BoundingBox = new BoundingBox(30, 30, 40, 40);
     const zoom: Zoom = 3;
@@ -138,6 +136,7 @@
     const tileRange = boundingBoxToTileRange(bbox, zoom, metatile);
     expect(tileRange.tiles()).toEqual(expected);
   });
+
   it('should return a generator function which yields tiles inside the bounding box with non default tile grid', () => {
     const bbox: BoundingBox = new BoundingBox(30, 30, 40, 40);
     const zoom: Zoom = 3;
@@ -147,6 +146,7 @@
     const tileRange = boundingBoxToTileRange(bbox, zoom, undefined, tileGrid);
     expect(tileRange.tiles()).toEqual(expected);
   });
+
   it('should return a generator function which yields tiles inside the bounding box with non default tile grid & non default metatile', () => {
     const bbox: BoundingBox = new BoundingBox(30, 30, 40, 40);
     const zoom: Zoom = 3;
@@ -157,6 +157,7 @@
     const tileRange = boundingBoxToTileRange(bbox, zoom, metatile, tileGrid);
     expect(tileRange.tiles()).toEqual(expected);
   });
+
   it("should throw an error when the given bounding box's max.lon value is more or equal to the min.lon value", () => {
     const bbox: BoundingBox = new BoundingBox(30, 30, 30, 40);
     const zoom: Zoom = 3;
@@ -169,6 +170,7 @@
       Error("bounding box's max.lon must be larger than min.lon")
     );
   });
+
   it("should throw an error when the given bounding box's min.lat value is more or equal to the max.lat value", () => {
     const bbox: BoundingBox = new BoundingBox(30, 30, 40, 30);
     const zoom: Zoom = 3;
@@ -181,6 +183,7 @@
       Error("bounding box's max.lat must be larger than min.lat")
     );
   });
+
   it("should throw an error when the given bounding box's min.lon value is less than tile grid's bounding box min.lon value", () => {
     const bbox: BoundingBox = new BoundingBox(-190, -30, 40, 30);
     const zoom: Zoom = 3;
@@ -193,6 +196,7 @@
       RangeError("longitude -190 is out of range of tile grid's bounding box")
     );
   });
+
   it("should throw an error when the given bounding box's max.lon value is larger than tile grid's bounding box max.lon value", () => {
     const bbox: BoundingBox = new BoundingBox(30, -30, 190, 30);
     const zoom: Zoom = 3;
@@ -205,6 +209,7 @@
       RangeError("longitude 190 is out of range of tile grid's bounding box")
     );
   });
+
   it("should throw an error when the given bounding box's min.lat value is less than tile grid's bounding box min.lat value", () => {
     const bbox: BoundingBox = new BoundingBox(30, -100, 40, 30);
     const zoom: Zoom = 3;
@@ -217,6 +222,7 @@
       RangeError("latitude -100 is out of range of tile grid's bounding box")
     );
   });
+
   it("should throw an error when the given bounding box's max.lat value is larger than tile grid's bounding box max.lat value", () => {
     const bbox: BoundingBox = new BoundingBox(30, -30, 40, 100);
     const zoom: Zoom = 3;
@@ -265,6 +271,7 @@
 
     expect(shiftedZoom).toEqual(expected);
   });
+
   it('should throw an error given a zoom level, reference tile grid & target tile grid when no match for scale denominator', () => {
     const zoom: Zoom = 3;
     const referenceTileGrid: TileGrid = TILEGRID_WORLD_CRS84;
@@ -290,11 +297,7 @@
 
 describe('#lonLatZoomToTile', () => {
   it('should return a tile for a given longitude, latitude & zoom', () => {
-<<<<<<< HEAD
-    const lonLat: LonLat = {lon: 30, lat: 30};
-=======
     const lonLat: GeoPoint = {lon: 30, lat: 30};
->>>>>>> bbb407be
     const zoom: Zoom = 2;
     const expected: Tile = {x: 4, y: 1, z: 2, metatile: 1};
 
@@ -302,12 +305,9 @@
 
     expect(tile).toEqual(expected);
   });
+
   it('should return a tile for a given negative longitude, latitude & zoom', () => {
-<<<<<<< HEAD
-    const lonLat: LonLat = {lon: -30, lat: -30};
-=======
     const lonLat: GeoPoint = {lon: -30, lat: -30};
->>>>>>> bbb407be
     const zoom: Zoom = 2;
     const expected: Tile = {x: 3, y: 2, z: 2, metatile: 1};
 
@@ -315,12 +315,9 @@
 
     expect(tile).toEqual(expected);
   });
+
   it('should return a tile for a given longitude, latitude & zoom with non default metatile', () => {
-<<<<<<< HEAD
-    const lonLat: LonLat = {lon: 30, lat: 30};
-=======
     const lonLat: GeoPoint = {lon: 30, lat: 30};
->>>>>>> bbb407be
     const zoom: Zoom = 2;
     const metatile = 3;
     const expected: Tile = {x: 1, y: 0, z: 2, metatile: 3};
@@ -329,12 +326,9 @@
 
     expect(tile).toEqual(expected);
   });
+
   it('should return a tile for a given longitude, latitude & zoom with non default tile grid', () => {
-<<<<<<< HEAD
-    const lonLat: LonLat = {lon: 30, lat: 30};
-=======
     const lonLat: GeoPoint = {lon: 30, lat: 30};
->>>>>>> bbb407be
     const zoom: Zoom = 2;
     const tileGrid: TileGrid = TILEGRID_WEB_MERCATOR;
     const expected: Tile = {x: 2, y: 1, z: 2, metatile: 1};
@@ -343,12 +337,9 @@
 
     expect(tile).toEqual(expected);
   });
+
   it('should return a tile for a given longitude, latitude & zoom with non default tile grid & non default metatile', () => {
-<<<<<<< HEAD
-    const lonLat: LonLat = {lon: 90, lat: 30};
-=======
     const lonLat: GeoPoint = {lon: 90, lat: 30};
->>>>>>> bbb407be
     const zoom: Zoom = 2;
     const metatile = 3;
     const tileGrid: TileGrid = TILEGRID_WEB_MERCATOR;
@@ -358,12 +349,9 @@
 
     expect(tile).toEqual(expected);
   });
+
   it("should return a tile when longitude is equal to tile grid's bounding box extent", () => {
-<<<<<<< HEAD
-    const lonLat: LonLat = {lon: 180, lat: 30};
-=======
     const lonLat: GeoPoint = {lon: 180, lat: 30};
->>>>>>> bbb407be
     const zoom: Zoom = 2;
     const expected: Tile = {x: 7, y: 1, z: 2, metatile: 1};
 
@@ -371,6 +359,7 @@
 
     expect(tile).toEqual(expected);
   });
+
   it("should return a tile when latitude is equal to tile grid's bounding box extent", () => {
     const lonLat: GeoPoint = {lon: 30, lat: -90};
     const zoom: Zoom = 2;
@@ -380,12 +369,9 @@
 
     expect(tile).toEqual(expected);
   });
+
   it("should throw an error when longitude is outside of tile grid's bounding box", () => {
-<<<<<<< HEAD
-    const lonLat: LonLat = {lon: -190, lat: 30};
-=======
     const lonLat: GeoPoint = {lon: -190, lat: 30};
->>>>>>> bbb407be
     const zoom: Zoom = 0;
 
     const badLonLatZoomToTile = (): void => {
@@ -396,6 +382,7 @@
       RangeError("longitude -190 is out of range of tile grid's bounding box")
     );
   });
+
   it("should throw an error when latitude is outside of tile grid's bounding box", () => {
     const lonLat: GeoPoint = {lon: 30, lat: 100};
     const zoom: Zoom = 0;
@@ -408,6 +395,7 @@
       RangeError("latitude 100 is out of range of tile grid's bounding box")
     );
   });
+
   it("should throw an error when the zoom level is not part of zoom levels of tile grid's scale set", () => {
     const lonLat: GeoPoint = {lon: 30, lat: 30};
     const zoom: Zoom = 1.5;
@@ -420,6 +408,7 @@
       Error('zoom level is not part of the given well known scale set')
     );
   });
+
   it('should throw an error when metatile is zero or less', () => {
     const lonLat: GeoPoint = {lon: 30, lat: 30};
     const zoom: Zoom = 0;
@@ -433,6 +422,7 @@
       Error('metatile must be larger than 0')
     );
   });
+
   describe('Bad tile grid', () => {
     test.each(tileGridTests)(
       "should throw an error when the tile grid's $testCaseName",
@@ -459,6 +449,7 @@
 
     expect(boundingBox).toEqual(expected);
   });
+
   it('should return a bounding box for a given tile which contains a metatile size that overrides the default', () => {
     const tile: Tile = {x: 1, y: 0, z: 1, metatile: 3};
     const expected: BoundingBox = new BoundingBox(90, -180, 360, 90);
@@ -467,6 +458,7 @@
 
     expect(boundingBox).toEqual(expected);
   });
+
   it('should return a bounding box for a given tile which contains a metatile size that overrides the default with clamping used', () => {
     const tile: Tile = {x: 1, y: 0, z: 1, metatile: 3};
     const expected: BoundingBox = new BoundingBox(90, -90, 180, 90);
@@ -475,6 +467,7 @@
 
     expect(boundingBox).toEqual(expected);
   });
+
   it('should return a bounding box for a given tile with non default tile grid', () => {
     const tile: Tile = {x: 0, y: 0, z: 0};
     const tileGrid: TileGrid = TILEGRID_WEB_MERCATOR;
@@ -489,6 +482,7 @@
 
     expect(boundingBox).toEqual(expected);
   });
+
   it('should return a bounding box for a given tile with non default tile grid & non default metatile', () => {
     const tile: Tile = {x: 1, y: 0, z: 2, metatile: 3};
     const tileGrid: TileGrid = TILEGRID_WEB_MERCATOR;
@@ -503,6 +497,7 @@
 
     expect(boundingBox).toEqual(expected);
   });
+
   it('should return a bounding box for a given tile with non default tile grid & non default metatile & clamping used', () => {
     const tile: Tile = {x: 1, y: 0, z: 2, metatile: 3};
     const tileGrid: TileGrid = TILEGRID_WEB_MERCATOR;
@@ -517,6 +512,7 @@
 
     expect(boundingBox).toEqual(expected);
   });
+
   it("should throw an error when the tile's x index is outside of tile grid", () => {
     const tile: Tile = {x: 2, y: 1, z: 0};
 
@@ -528,6 +524,7 @@
       RangeError('x index out of range of tile grid')
     );
   });
+
   it("should throw an error when the tile's y index is outside of tile grid", () => {
     const tile: Tile = {x: 1, y: 1, z: 0};
 
@@ -539,6 +536,7 @@
       RangeError('y index out of range of tile grid')
     );
   });
+
   it("should throw an error when the tile's z index is not part of zoom levels of tile grid's scale set", () => {
     const tile: Tile = {x: 2, y: 1, z: 1.5};
 
@@ -550,6 +548,7 @@
       Error('zoom level is not part of the given well known scale set')
     );
   });
+
   it("should throw an error when the tile's x index is outside of tile grid because of large enough metatile", () => {
     const tile: Tile = {x: 1, y: 0, z: 0, metatile: 2};
 
@@ -561,6 +560,7 @@
       RangeError('x index out of range of tile grid')
     );
   });
+
   it("should throw an error when the tile's y index is outside of tile grid because of large enough metatile", () => {
     const tile: Tile = {x: 0, y: 1, z: 0, metatile: 2};
 
@@ -572,6 +572,7 @@
       RangeError('y index out of range of tile grid')
     );
   });
+
   it('should throw an error when metatile is zero or less', () => {
     const tile: Tile = {x: 0, y: 0, z: 0, metatile: 0};
 
@@ -583,6 +584,7 @@
       new Error('metatile must be larger than 0')
     );
   });
+
   describe('Bad tile grid', () => {
     test.each(tileGridTests)(
       "should throw an error when the tile grid's $testCaseName",
@@ -598,6 +600,7 @@
     );
   });
 });
+
 describe('tileToRange', () => {
   it('create range with same zoom', () => {
     const tile = new Tile(1, 1, 2);
