{
  "name": "flat-earth",
<<<<<<< HEAD
  "version": "0.0.0",
  "description": "",
=======
  "version": "1.0.0",
  "description": "This project is meant to help doing geodetic measurements and splitting to tiles",
>>>>>>> 019b06fa
  "main": "build/src/index.js",
  "types": "build/src/index.d.ts",
  "files": [
    "build/src"
  ],
  "license": "Apache-2.0",
  "keywords": [],
  "scripts": {
    "test": "jest",
    "lint": "gts lint",
    "clean": "gts clean",
    "compile": "tsc",
    "fix": "gts fix",
    "prepare": "npm run compile",
    "pretest": "npm run compile",
    "posttest": "npm run lint"
  },
  "devDependencies": {
    "@types/jest": "^29.5.11",
    "@types/node": "20.8.2",
    "geographiclib-geodesic": "^2.0.0",
    "gts": "^5.2.0",
    "jest": "^29.7.0",
    "ts-jest": "^29.1.1",
    "typedoc": "^0.25.4",
    "typescript": "~5.2.0"
  },
  "dependencies": {
    "@turf/boolean-concave": "^6.5.0",
    "@turf/turf": "^7.0.0-alpha.2"
  },
  "directories": {
    "test": "test"
  },
  "repository": {
    "type": "git",
    "url": "git+https://github.com/MapColonies/flat-earth.git"
  },
  "author": "superDoss",
  "bugs": {
    "url": "https://github.com/MapColonies/flat-earth/issues"
  },
  "homepage": "https://github.com/MapColonies/flat-earth#readme"
}<|MERGE_RESOLUTION|>--- conflicted
+++ resolved
@@ -1,12 +1,7 @@
 {
   "name": "flat-earth",
-<<<<<<< HEAD
-  "version": "0.0.0",
-  "description": "",
-=======
   "version": "1.0.0",
   "description": "This project is meant to help doing geodetic measurements and splitting to tiles",
->>>>>>> 019b06fa
   "main": "build/src/index.js",
   "types": "build/src/index.d.ts",
   "files": [
